(***********************************************************************)
(*                                                                     *)
(*                                OCaml                                *)
(*                                                                     *)
(* Xavier Leroy and Jerome Vouillon, projet Cristal, INRIA Rocquencourt*)
(*                                                                     *)
(*  Copyright 1996 Institut National de Recherche en Informatique et   *)
(*  en Automatique.  All rights reserved.  This file is distributed    *)
(*  under the terms of the Q Public License version 1.0.               *)
(*                                                                     *)
(***********************************************************************)

(* Printing functions *)

open Misc
open Ctype
open Format
open Longident
open Path
open Asttypes
open Types
open Btype
open Outcometree

(* Print a long identifier *)

let rec longident ppf = function
  | Lident s -> pp_print_string ppf s
  | Ldot(p, s) -> fprintf ppf "%a.%s" longident p s
  | Lapply(p1, p2) -> fprintf ppf "%a(%a)" longident p1 longident p2

(* Print an identifier *)

let unique_names = ref Ident.empty

let ident_name id =
  try Ident.find_same id !unique_names with Not_found -> Ident.name id

let add_unique id =
  try ignore (Ident.find_same id !unique_names)
  with Not_found ->
    unique_names := Ident.add id (Ident.unique_toplevel_name id) !unique_names

let ident ppf id = pp_print_string ppf (ident_name id)

(* Print a path *)

let ident_pervasive = Ident.create_persistent "Pervasives"

let rec tree_of_path = function
  | Pident id ->
      Oide_ident (ident_name id)
  | Pdot(Pident id, s, pos) when Ident.same id ident_pervasive ->
      Oide_ident s
  | Pdot(p, s, pos) ->
      Oide_dot (tree_of_path p, s)
  | Papply(p1, p2) ->
      Oide_apply (tree_of_path p1, tree_of_path p2)

let rec path ppf = function
  | Pident id ->
      ident ppf id
  | Pdot(Pident id, s, pos) when Ident.same id ident_pervasive ->
      pp_print_string ppf s
  | Pdot(p, s, pos) ->
      path ppf p;
      pp_print_char ppf '.';
      pp_print_string ppf s
  | Papply(p1, p2) ->
      fprintf ppf "%a(%a)" path p1 path p2

let rec string_of_out_ident = function
  | Oide_ident s -> s
  | Oide_dot (id, s) -> String.concat "." [string_of_out_ident id; s]
  | Oide_apply (id1, id2) ->
      String.concat ""
        [string_of_out_ident id1; "("; string_of_out_ident id2; ")"]

let string_of_path p = string_of_out_ident (tree_of_path p)

(* Print a recursive annotation *)

let tree_of_rec = function
  | Trec_not -> Orec_not
  | Trec_first -> Orec_first
  | Trec_next -> Orec_next

(* Print a raw type expression, with sharing *)

let raw_list pr ppf = function
    [] -> fprintf ppf "[]"
  | a :: l ->
      fprintf ppf "@[<1>[%a%t]@]" pr a
        (fun ppf -> List.iter (fun x -> fprintf ppf ";@,%a" pr x) l)

let rec safe_kind_repr v = function
    Fvar {contents=Some k}  ->
      if List.memq k v then "Fvar loop" else
      safe_kind_repr (k::v) k
  | Fvar _ -> "Fvar None"
  | Fpresent -> "Fpresent"
  | Fabsent -> "Fabsent"

let rec safe_commu_repr v = function
    Cok -> "Cok"
  | Cunknown -> "Cunknown"
  | Clink r ->
      if List.memq r v then "Clink loop" else
      safe_commu_repr (r::v) !r

let rec safe_repr v = function
    {desc = Tlink t} when not (List.memq t v) ->
      safe_repr (t::v) t
  | t -> t

let rec list_of_memo = function
    Mnil -> []
  | Mcons (priv, p, t1, t2, rem) -> p :: list_of_memo rem
  | Mlink rem -> list_of_memo !rem

let print_name ppf = function
    None -> fprintf ppf "None"
  | Some name -> fprintf ppf "\"%s\"" name

let visited = ref []
let rec raw_type ppf ty =
  let ty = safe_repr [] ty in
  if List.memq ty !visited then fprintf ppf "{id=%d}" ty.id else begin
    visited := ty :: !visited;
    fprintf ppf "@[<1>{id=%d;level=%d;desc=@,%a}@]" ty.id ty.level
      raw_type_desc ty.desc
  end
and raw_type_list tl = raw_list raw_type tl
and raw_type_desc ppf = function
    Tvar name -> fprintf ppf "Tvar %a" print_name name
  | Tarrow(l,t1,t2,c) ->
      fprintf ppf "@[<hov1>Tarrow(%s,@,%a,@,%a,@,%s)@]"
        l raw_type t1 raw_type t2
        (safe_commu_repr [] c)
  | Ttuple tl ->
      fprintf ppf "@[<1>Ttuple@,%a@]" raw_type_list tl
  | Tconstr (p, tl, abbrev) ->
      fprintf ppf "@[<hov1>Tconstr(@,%a,@,%a,@,%a)@]" path p
        raw_type_list tl
        (raw_list path) (list_of_memo !abbrev)
  | Tobject (t, nm) ->
      fprintf ppf "@[<hov1>Tobject(@,%a,@,@[<1>ref%t@])@]" raw_type t
        (fun ppf ->
          match !nm with None -> fprintf ppf " None"
          | Some(p,tl) ->
              fprintf ppf "(Some(@,%a,@,%a))" path p raw_type_list tl)
  | Tfield (f, k, t1, t2) ->
      fprintf ppf "@[<hov1>Tfield(@,%s,@,%s,@,%a,@;<0 -1>%a)@]" f
        (safe_kind_repr [] k)
        raw_type t1 raw_type t2
  | Tnil -> fprintf ppf "Tnil"
  | Tlink t -> fprintf ppf "@[<1>Tlink@,%a@]" raw_type t
  | Tsubst t -> fprintf ppf "@[<1>Tsubst@,%a@]" raw_type t
  | Tunivar name -> fprintf ppf "Tunivar %a" print_name name
  | Tpoly (t, tl) ->
      fprintf ppf "@[<hov1>Tpoly(@,%a,@,%a)@]"
        raw_type t
        raw_type_list tl
  | Tvariant row ->
      fprintf ppf
        "@[<hov1>{@[%s@,%a;@]@ @[%s@,%a;@]@ %s%b;@ %s%b;@ @[<1>%s%t@]}@]"
        "row_fields="
        (raw_list (fun ppf (l, f) ->
          fprintf ppf "@[%s,@ %a@]" l raw_field f))
        row.row_fields
        "row_more=" raw_type row.row_more
        "row_closed=" row.row_closed
        "row_fixed=" row.row_fixed
        "row_name="
        (fun ppf ->
          match row.row_name with None -> fprintf ppf "None"
          | Some(p,tl) ->
              fprintf ppf "Some(@,%a,@,%a)" path p raw_type_list tl)
  | Tpackage (p, _, tl) ->
      fprintf ppf "@[<hov1>Tpackage(@,%a@,%a)@]" path p
        raw_type_list tl

and raw_field ppf = function
    Rpresent None -> fprintf ppf "Rpresent None"
  | Rpresent (Some t) -> fprintf ppf "@[<1>Rpresent(Some@,%a)@]" raw_type t
  | Reither (c,tl,m,e) ->
      fprintf ppf "@[<hov1>Reither(%b,@,%a,@,%b,@,@[<1>ref%t@])@]" c
        raw_type_list tl m
        (fun ppf ->
          match !e with None -> fprintf ppf " None"
          | Some f -> fprintf ppf "@,@[<1>(%a)@]" raw_field f)
  | Rabsent -> fprintf ppf "Rabsent"

let raw_type_expr ppf t =
  visited := [];
  raw_type ppf t;
  visited := []

let () = Btype.print_raw := raw_type_expr

(* Normalize paths *)

type param_subst = Id | Nth of int | Map of int list

let compose l1 = function
  | Id -> Map l1
  | Map l2 -> Map (List.map (List.nth l1) l2)
  | Nth n  -> Nth (List.nth l1 n)

let apply_subst s1 tyl =
  match s1 with
    Nth n1 -> [List.nth tyl n1]
  | Map l1 -> List.map (List.nth tyl) l1
  | Id -> tyl

type best_path = Paths of Path.t list | Best of Path.t

let printing_env = ref Env.empty
let printing_old = ref Env.empty
let printing_pers = ref Concr.empty
module Path2 = struct
  include Path
  let rec compare p1 p2 =
    (* must ignore position when comparing paths *)
    match (p1, p2) with
      (Pdot(p1, s1, pos1), Pdot(p2, s2, pos2)) ->
        let c = compare p1 p2 in
        if c <> 0 then c else String.compare s1 s2
    | (Papply(fun1, arg1), Papply(fun2, arg2)) ->
        let c = compare fun1 fun2 in
        if c <> 0 then c else compare arg1 arg2
    | _ -> Pervasives.compare p1 p2
end
module PathMap = Map.Make(Path2)
let printing_map = ref (Lazy.lazy_from_val PathMap.empty)

let same_type t t' = repr t == repr t'

let rec index l x =
  match l with
    [] -> raise Not_found
  | a :: l -> if x == a then 0 else 1 + index l x

let rec uniq = function
    [] -> true
  | a :: l -> not (List.memq a l) && uniq l

let rec normalize_type_path ?(cache=false) env p =
  try
    let (params, ty, _) = Env.find_type_expansion p env in
    let params = List.map repr params in
    match repr ty with
      {desc = Tconstr (p1, tyl, _)} ->
        let tyl = List.map repr tyl in
        if List.length params = List.length tyl
        && List.for_all2 (==) params tyl
        then normalize_type_path ~cache env p1
        else if cache || List.length params <= List.length tyl
             || not (uniq tyl) then (p, Id)
        else
          let l1 = List.map (index params) tyl in
          let (p2, s2) = normalize_type_path ~cache env p1 in
          (p2, compose l1 s2)
    | ty ->
        (p, Nth (index params ty))
  with
    Not_found -> (p, Id)

let rec path_size = function
    Pident id ->
      (let s = Ident.name id in if s <> "" && s.[0] = '_' then 10 else 1),
      -Ident.binding_time id
  | Pdot (p, _, _) ->
      let (l, b) = path_size p in (1+l, b)
  | Papply (p1, p2) ->
      let (l, b) = path_size p1 in
      (l + fst (path_size p2), b)

let same_printing_env env =
  let used_pers = Env.used_persistent () in
  Env.same_types !printing_old env && Concr.equal !printing_pers used_pers

let set_printing_env env =
  printing_env := if !Clflags.real_paths then Env.empty else env;
  if !printing_env == Env.empty || same_printing_env env then () else
  begin
    (* printf "Reset printing_map@."; *)
    printing_old := env;
    printing_pers := Env.used_persistent ();
    printing_map := lazy begin
      (* printf "Recompute printing_map.@."; *)
      let map = ref PathMap.empty in
      Env.iter_types
        (fun p (p', decl) ->
          let (p1, s1) = normalize_type_path env p' ~cache:true in
          (* Format.eprintf "%a -> %a = %a@." path p path p' path p1 *)
          if s1 = Id then
          try
            let r = PathMap.find p1 !map in
            match !r with
              Paths l -> r := Paths (p :: l)
            | Best _  -> assert false
          with Not_found ->
            map := PathMap.add p1 (ref (Paths [p])) !map)
        env;
      !map
    end
  end

let wrap_printing_env env f =
  set_printing_env env;
  try_finally f (fun () -> set_printing_env Env.empty)

let is_unambiguous path env =
  let l = Env.find_shadowed_types path env in
  List.exists (Path.same path) l || (* concrete paths are ok *)
  match l with
    [] -> true
  | p :: rem ->
      (* allow also coherent paths:  *)
      let normalize p = fst (normalize_type_path ~cache:true env p) in
      let p' = normalize p in
      List.for_all (fun p -> Path.same (normalize p) p') rem ||
      (* also allow repeatedly defining and opening (for toplevel) *)
      let id = lid_of_path p in
      List.for_all (fun p -> lid_of_path p = id) rem &&
      Path.same p (fst (Env.lookup_type id env))

let rec get_best_path r =
  match !r with
    Best p' -> p'
  | Paths [] -> raise Not_found
  | Paths l ->
      r := Paths [];
      List.iter
        (fun p ->
          (* Format.eprintf "evaluating %a@." path p; *)
          match !r with
            Best p' when path_size p >= path_size p' -> ()
          | _ -> if is_unambiguous p !printing_env then r := Best p)
              (* else Format.eprintf "%a ignored as ambiguous@." path p *)
        l;
      get_best_path r

let best_type_path p =
  if !Clflags.real_paths || !printing_env == Env.empty
  then (p, Id)
  else
    let (p', s) = normalize_type_path !printing_env p in
    let p'' =
      try get_best_path (PathMap.find  p' (Lazy.force !printing_map))
      with Not_found -> p'
    in
    (* Format.eprintf "%a = %a -> %a@." path p path p' path p''; *)
    (p'', s)

(* Print a type expression *)

let names = ref ([] : (type_expr * string) list)
let name_counter = ref 0
let named_vars = ref ([] : string list)

let reset_names () = names := []; name_counter := 0; named_vars := []
let add_named_var ty =
  match ty.desc with
    Tvar (Some name) | Tunivar (Some name) ->
      if List.mem name !named_vars then () else
      named_vars := name :: !named_vars
  | _ -> ()

let rec new_name () =
  let name =
    if !name_counter < 26
    then String.make 1 (Char.chr(97 + !name_counter))
    else String.make 1 (Char.chr(97 + !name_counter mod 26)) ^
           string_of_int(!name_counter / 26) in
  incr name_counter;
  if List.mem name !named_vars
  || List.exists (fun (_, name') -> name = name') !names
  then new_name ()
  else name

let name_of_type t =
  (* We've already been through repr at this stage, so t is our representative
     of the union-find class. *)
  try List.assq t !names with Not_found ->
    let name =
      match t.desc with
        Tvar (Some name) | Tunivar (Some name) ->
          (* Some part of the type we've already printed has assigned another
           * unification variable to that name. We want to keep the name, so try
           * adding a number until we find a name that's not taken. *)
          let current_name = ref name in
          let i = ref 0 in
          while List.exists (fun (_, name') -> !current_name = name') !names do
            current_name := name ^ (string_of_int !i);
            i := !i + 1;
          done;
          !current_name
      | _ ->
          (* No name available, create a new one *)
          new_name ()
    in
    (* Exception for type declarations *)
    if name <> "_" then names := (t, name) :: !names;
    name

let check_name_of_type t = ignore(name_of_type t)

let remove_names tyl =
  let tyl = List.map repr tyl in
  names := List.filter (fun (ty,_) -> not (List.memq ty tyl)) !names


let non_gen_mark sch ty =
  if sch && is_Tvar ty && ty.level <> generic_level then "_" else ""

let print_name_of_type sch ppf t =
  fprintf ppf "'%s%s" (non_gen_mark sch t) (name_of_type t)

let visited_objects = ref ([] : type_expr list)
let aliased = ref ([] : type_expr list)
let delayed = ref ([] : type_expr list)

let add_delayed t =
  if not (List.memq t !delayed) then delayed := t :: !delayed

let is_aliased ty = List.memq (proxy ty) !aliased
let add_alias ty =
  let px = proxy ty in
  if not (is_aliased px) then begin
    aliased := px :: !aliased;
    add_named_var px
  end

let aliasable ty =
  match ty.desc with
    Tvar _ | Tunivar _ | Tpoly _ -> false
  | Tconstr (p, _, _) ->
      (match best_type_path p with (_, Nth _) -> false | _ -> true)
  | _ -> true

let namable_row row =
  row.row_name <> None &&
  List.for_all
    (fun (_, f) ->
       match row_field_repr f with
       | Reither(c, l, _, _) ->
           row.row_closed && if c then l = [] else List.length l = 1
       | _ -> true)
    row.row_fields

let rec mark_loops_rec visited ty =
  let ty = repr ty in
  let px = proxy ty in
  if List.memq px visited && aliasable ty then add_alias px else
    let visited = px :: visited in
    match ty.desc with
    | Tvar _ -> add_named_var ty
    | Tarrow(_, ty1, ty2, _) ->
        mark_loops_rec visited ty1; mark_loops_rec visited ty2
    | Ttuple tyl -> List.iter (mark_loops_rec visited) tyl
    | Tconstr(p, tyl, _) ->
        let (p', s) = best_type_path p in
        List.iter (mark_loops_rec visited) (apply_subst s tyl)
    | Tpackage (_, _, tyl) ->
        List.iter (mark_loops_rec visited) tyl
    | Tvariant row ->
        if List.memq px !visited_objects then add_alias px else
         begin
          let row = row_repr row in
          if not (static_row row) then
            visited_objects := px :: !visited_objects;
          match row.row_name with
          | Some(p, tyl) when namable_row row ->
              List.iter (mark_loops_rec visited) tyl
          | _ ->
              iter_row (mark_loops_rec visited) row
         end
    | Tobject (fi, nm) ->
        if List.memq px !visited_objects then add_alias px else
         begin
          if opened_object ty then
            visited_objects := px :: !visited_objects;
          begin match !nm with
          | None ->
              let fields, _ = flatten_fields fi in
              List.iter
                (fun (_, kind, ty) ->
                  if field_kind_repr kind = Fpresent then
                    mark_loops_rec visited ty)
                fields
          | Some (_, l) ->
              List.iter (mark_loops_rec visited) (List.tl l)
          end
        end
    | Tfield(_, kind, ty1, ty2) when field_kind_repr kind = Fpresent ->
        mark_loops_rec visited ty1; mark_loops_rec visited ty2
    | Tfield(_, _, _, ty2) ->
        mark_loops_rec visited ty2
    | Tnil -> ()
    | Tsubst ty -> mark_loops_rec visited ty
    | Tlink _ -> fatal_error "Printtyp.mark_loops_rec (2)"
    | Tpoly (ty, tyl) ->
        List.iter (fun t -> add_alias t) tyl;
        mark_loops_rec visited ty
    | Tunivar _ -> add_named_var ty

let mark_loops ty =
  normalize_type Env.empty ty;
  mark_loops_rec [] ty;;

let reset_loop_marks () =
  visited_objects := []; aliased := []; delayed := []

let reset () =
  unique_names := Ident.empty; reset_names (); reset_loop_marks ()

let reset_and_mark_loops ty =
  reset (); mark_loops ty

let reset_and_mark_loops_list tyl =
  reset (); List.iter mark_loops tyl

(* Disabled in classic mode when printing an unification error *)
let print_labels = ref true
let print_label ppf l =
  if !print_labels && l <> "" || is_optional l then fprintf ppf "%s:" l

let rec tree_of_typexp sch ty =
  let ty = repr ty in
  let px = proxy ty in
  if List.mem_assq px !names && not (List.memq px !delayed) then
   let mark = is_non_gen sch ty in
   Otyp_var (mark, name_of_type px) else

  let pr_typ () =
    match ty.desc with
    | Tvar _ ->
        Otyp_var (is_non_gen sch ty, name_of_type ty)
    | Tarrow(l, ty1, ty2, _) ->
        let pr_arrow l ty1 ty2 =
          let lab =
            if !print_labels && l <> "" || is_optional l then l else ""
          in
          let t1 =
            if is_optional l then
              match (repr ty1).desc with
              | Tconstr(path, [ty], _)
                when Path.same path Predef.path_option ->
                  tree_of_typexp sch ty
              | _ -> Otyp_stuff "<hidden>"
            else tree_of_typexp sch ty1 in
          Otyp_arrow (lab, t1, tree_of_typexp sch ty2) in
        pr_arrow l ty1 ty2
    | Ttuple tyl ->
        Otyp_tuple (tree_of_typlist sch tyl)
    | Tconstr(p, tyl, abbrev) ->
        begin match best_type_path p with
          (_, Nth n) -> tree_of_typexp sch (List.nth tyl n)
        | (p', s) ->
            let tyl' = apply_subst s tyl in
            Otyp_constr (tree_of_path p', tree_of_typlist sch tyl')
        end
    | Tvariant row ->
        let row = row_repr row in
        let fields =
          if row.row_closed then
            List.filter (fun (_, f) -> row_field_repr f <> Rabsent)
              row.row_fields
          else row.row_fields in
        let present =
          List.filter
            (fun (_, f) ->
               match row_field_repr f with
               | Rpresent _ -> true
               | _ -> false)
            fields in
        let all_present = List.length present = List.length fields in
        begin match row.row_name with
        | Some(p, tyl) when namable_row row ->
            let (p', s) = best_type_path p in
            assert (s = Id);
            let id = tree_of_path p' in
            let args = tree_of_typlist sch tyl in
            if row.row_closed && all_present then
              Otyp_constr (id, args)
            else
              let non_gen = is_non_gen sch px in
              let tags =
                if all_present then None else Some (List.map fst present) in
              Otyp_variant (non_gen, Ovar_name(id, args),
                            row.row_closed, tags)
        | _ ->
            let non_gen =
              not (row.row_closed && all_present) && is_non_gen sch px in
            let fields = List.map (tree_of_row_field sch) fields in
            let tags =
              if all_present then None else Some (List.map fst present) in
            Otyp_variant (non_gen, Ovar_fields fields, row.row_closed, tags)
        end
    | Tobject (fi, nm) ->
        tree_of_typobject sch fi !nm
    | Tnil | Tfield _ ->
        tree_of_typobject sch ty None
    | Tsubst ty ->
        tree_of_typexp sch ty
    | Tlink _ ->
        fatal_error "Printtyp.tree_of_typexp"
    | Tpoly (ty, []) ->
        tree_of_typexp sch ty
    | Tpoly (ty, tyl) ->
        (*let print_names () =
          List.iter (fun (_, name) -> prerr_string (name ^ " ")) !names;
          prerr_string "; " in *)
        let tyl = List.map repr tyl in
        if tyl = [] then tree_of_typexp sch ty else begin
          let old_delayed = !delayed in
          (* Make the names delayed, so that the real type is
             printed once when used as proxy *)
          List.iter add_delayed tyl;
          let tl = List.map name_of_type tyl in
          let tr = Otyp_poly (tl, tree_of_typexp sch ty) in
          (* Forget names when we leave scope *)
          remove_names tyl;
          delayed := old_delayed; tr
        end
    | Tunivar _ ->
        Otyp_var (false, name_of_type ty)
    | Tpackage (p, n, tyl) ->
        let n =
          List.map (fun li -> String.concat "." (Longident.flatten li)) n in
        Otyp_module (Path.name p, n, tree_of_typlist sch tyl)
  in
  if List.memq px !delayed then delayed := List.filter ((!=) px) !delayed;
  if is_aliased px && aliasable ty then begin
    check_name_of_type px;
    Otyp_alias (pr_typ (), name_of_type px) end
  else pr_typ ()

and tree_of_row_field sch (l, f) =
  match row_field_repr f with
  | Rpresent None | Reither(true, [], _, _) -> (l, false, [])
  | Rpresent(Some ty) -> (l, false, [tree_of_typexp sch ty])
  | Reither(c, tyl, _, _) ->
      if c (* contradiction: un constructeur constant qui a un argument *)
      then (l, true, tree_of_typlist sch tyl)
      else (l, false, tree_of_typlist sch tyl)
  | Rabsent -> (l, false, [] (* une erreur, en fait *))

and tree_of_typlist sch tyl =
  List.map (tree_of_typexp sch) tyl

and tree_of_typobject sch fi nm =
  begin match nm with
  | None ->
      let pr_fields fi =
        let (fields, rest) = flatten_fields fi in
        let present_fields =
          List.fold_right
            (fun (n, k, t) l ->
               match field_kind_repr k with
               | Fpresent -> (n, t) :: l
               | _ -> l)
            fields [] in
        let sorted_fields =
          List.sort (fun (n, _) (n', _) -> compare n n') present_fields in
        tree_of_typfields sch rest sorted_fields in
      let (fields, rest) = pr_fields fi in
      Otyp_object (fields, rest)
  | Some (p, ty :: tyl) ->
      let non_gen = is_non_gen sch (repr ty) in
      let args = tree_of_typlist sch tyl in
      let (p', s) = best_type_path p in
      assert (s = Id);
      Otyp_class (non_gen, tree_of_path p', args)
  | _ ->
      fatal_error "Printtyp.tree_of_typobject"
  end

and is_non_gen sch ty =
    sch && is_Tvar ty && ty.level <> generic_level

and tree_of_typfields sch rest = function
  | [] ->
      let rest =
        match rest.desc with
        | Tvar _ | Tunivar _ -> Some (is_non_gen sch rest)
        | Tconstr _ -> Some false
        | Tnil -> None
        | _ -> fatal_error "typfields (1)"
      in
      ([], rest)
  | (s, t) :: l ->
      let field = (s, tree_of_typexp sch t) in
      let (fields, rest) = tree_of_typfields sch rest l in
      (field :: fields, rest)

let typexp sch prio ppf ty =
  !Oprint.out_type ppf (tree_of_typexp sch ty)

let type_expr ppf ty = typexp false 0 ppf ty

and type_sch ppf ty = typexp true 0 ppf ty

and type_scheme ppf ty = reset_and_mark_loops ty; typexp true 0 ppf ty

(* Maxence *)
let type_scheme_max ?(b_reset_names=true) ppf ty =
  if b_reset_names then reset_names () ;
  typexp true 0 ppf ty
(* Fin Maxence *)

let tree_of_type_scheme ty = reset_and_mark_loops ty; tree_of_typexp true ty

(* Print one type declaration *)

let tree_of_constraints params =
  List.fold_right
    (fun ty list ->
       let ty' = unalias ty in
       if proxy ty != proxy ty' then
         let tr = tree_of_typexp true ty in
         (tr, tree_of_typexp true ty') :: list
       else list)
    params []

let filter_params tyl =
  let params =
    List.fold_left
      (fun tyl ty ->
        let ty = repr ty in
        if List.memq ty tyl then Btype.newgenty (Tsubst ty) :: tyl
        else ty :: tyl)
      [] tyl
  in List.rev params

let string_of_mutable = function
  | Immutable -> ""
  | Mutable -> "mutable "


let mark_loops_constructor_arguments = function
  | Cstr_tuple l -> List.iter mark_loops l
  | Cstr_record (_, l) -> List.iter (fun l -> mark_loops l.ld_type) l

let rec tree_of_type_decl id decl =

  reset();

  let params = filter_params decl.type_params in

  begin match decl.type_manifest with
  | Some ty ->
      let vars = free_variables ty in
      List.iter
        (function {desc = Tvar (Some "_")} as ty ->
            if List.memq ty vars then ty.desc <- Tvar None
          | _ -> ())
        params
  | None -> ()
  end;

  List.iter add_alias params;
  List.iter mark_loops params;
  List.iter check_name_of_type (List.map proxy params);
  let ty_manifest =
    match decl.type_manifest with
    | None -> None
    | Some ty ->
        let ty =
          (* Special hack to hide variant name *)
          match repr ty with {desc=Tvariant row} ->
            let row = row_repr row in
            begin match row.row_name with
              Some (Pident id', _) when Ident.same id id' ->
                newgenty (Tvariant {row with row_name = None})
            | _ -> ty
            end
          | _ -> ty
        in
        mark_loops ty;
        Some ty
  in
  begin match decl.type_kind with
  | Type_abstract -> ()
  | Type_variant cstrs ->
      List.iter
        (fun cd -> mark_loops_constructor_arguments cd.cd_args)
        cstrs
  | Type_record(l, rep) ->
      List.iter (fun l -> mark_loops l.ld_type) l
  | Type_open -> ()
  end;

  let type_param =
    function
    | Otyp_var (_, id) -> id
    | _ -> "?"
  in
  let type_defined decl =
    let abstr =
      match decl.type_kind with
        Type_abstract ->
          decl.type_manifest = None || decl.type_private = Private
      | Type_record _ ->
          decl.type_private = Private
      | Type_variant tll ->
          decl.type_private = Private ||
          List.exists (fun cd -> cd.cd_res <> None) tll
      | Type_open ->
          decl.type_manifest = None
    in
    let vari =
      List.map2
        (fun ty v ->
          if abstr || not (is_Tvar (repr ty)) then Variance.get_upper v
          else (true,true))
        decl.type_params decl.type_variance
    in
    (Ident.name id,
     List.map2 (fun ty cocn -> type_param (tree_of_typexp false ty), cocn)
       params vari)
  in
  let tree_of_manifest ty1 =
    match ty_manifest with
    | None -> ty1
    | Some ty -> Otyp_manifest (tree_of_typexp false ty, ty1)
  in
  let (name, args) = type_defined decl in
  let constraints = tree_of_constraints params in
  let ty, priv =
    match decl.type_kind with
    | Type_abstract ->
        begin match ty_manifest with
        | None -> (Otyp_abstract, Public)
        | Some ty ->
            tree_of_typexp false ty, decl.type_private
        end
    | Type_variant cstrs ->
        tree_of_manifest (Otyp_sum (List.map tree_of_constructor cstrs)),
        decl.type_private
    | Type_record(lbls, rep) ->
        tree_of_manifest (Otyp_record (List.map tree_of_label lbls)),
        decl.type_private
    | Type_open ->
        tree_of_manifest Otyp_open,
        Public
  in
    { otype_name = name;
      otype_params = args;
      otype_type = ty;
      otype_private = priv;
      otype_cstrs = constraints }

and tree_of_constructor_arguments = function
  | Cstr_tuple l -> tree_of_typlist false l
  | Cstr_record (_, l) -> [ Otyp_record (List.map tree_of_label l) ]

and tree_of_constructor cd =
  let name = Ident.name cd.cd_id in
  let arg () = tree_of_constructor_arguments cd.cd_args in
  match cd.cd_res with
  | None -> (name, arg (), None)
  | Some res ->
      let nm = !names in
      names := [];
      let ret = tree_of_typexp false res in
      let args = arg () in
      names := nm;
      (name, args, Some ret)

and tree_of_label l =
  (Ident.name l.ld_id, l.ld_mutable = Mutable, tree_of_typexp false l.ld_type)

let tree_of_type_declaration id decl rs =
  Osig_type (tree_of_type_decl id decl, tree_of_rec rs)

let type_declaration id ppf decl =
  !Oprint.out_sig_item ppf (tree_of_type_declaration id decl Trec_first)

(* Print an extension declaration *)

<<<<<<< HEAD
let tree_of_exception_declaration id decl =
  reset ();
  mark_loops_constructor_arguments decl.exn_args;
  let tyl = tree_of_constructor_arguments decl.exn_args in
  Osig_exception (Ident.name id, tyl)
=======
let tree_of_extension_constructor id ext es =
  reset ();
  let ty_name = Path.name ext.ext_type_path in
  let ty_params = filter_params ext.ext_type_params in
  List.iter add_alias ty_params;
  List.iter mark_loops ty_params;
  List.iter check_name_of_type (List.map proxy ty_params);
  List.iter mark_loops ext.ext_args;
  may mark_loops ext.ext_ret_type;
  let type_param =
    function
    | Otyp_var (_, id) -> id
    | _ -> "?"
  in
  let ty_params =
    List.map (fun ty -> type_param (tree_of_typexp false ty)) ty_params
  in
  let name = Ident.name id in
  let args, ret =
    match ext.ext_ret_type with
    | None -> (tree_of_typlist false ext.ext_args, None)
    | Some res ->
        let nm = !names in
        names := [];
        let ret = tree_of_typexp false res in
        let args = tree_of_typlist false ext.ext_args in
        names := nm;
        (args, Some ret)
  in
  let ext =
    { oext_name = name;
      oext_type_name = ty_name;
      oext_type_params = ty_params;
      oext_args = args;
      oext_ret_type = ret;
      oext_private = ext.ext_private }
  in
  let es =
    match es with
        Text_first -> Oext_first
      | Text_next -> Oext_next
      | Text_exception -> Oext_exception
  in
    Osig_typext (ext, es)
>>>>>>> 047e0974

let extension_constructor id ppf ext =
  !Oprint.out_sig_item ppf (tree_of_extension_constructor id ext Text_first)

(* Print a value declaration *)

let tree_of_value_description id decl =
  let id = Ident.name id in
  let ty = tree_of_type_scheme decl.val_type in
  let prims =
    match decl.val_kind with
    | Val_prim p -> Primitive.description_list p
    | _ -> []
  in
  Osig_value (id, ty, prims)

let value_description id ppf decl =
  !Oprint.out_sig_item ppf (tree_of_value_description id decl)

(* Print a class type *)

let class_var sch ppf l (m, t) =
  fprintf ppf
    "@ @[<2>val %s%s :@ %a@]" (string_of_mutable m) l (typexp sch 0) t

let method_type (_, kind, ty) =
  match field_kind_repr kind, repr ty with
    Fpresent, {desc=Tpoly(ty, tyl)} -> (ty, tyl)
  | _       , ty                    -> (ty, [])

let tree_of_metho sch concrete csil (lab, kind, ty) =
  if lab <> dummy_method then begin
    let kind = field_kind_repr kind in
    let priv = kind <> Fpresent in
    let virt = not (Concr.mem lab concrete) in
    let (ty, tyl) = method_type (lab, kind, ty) in
    let tty = tree_of_typexp sch ty in
    remove_names tyl;
    Ocsg_method (lab, priv, virt, tty) :: csil
  end
  else csil

let rec prepare_class_type params = function
  | Cty_constr (p, tyl, cty) ->
      let sty = Ctype.self_type cty in
      if List.memq (proxy sty) !visited_objects
      || not (List.for_all is_Tvar params)
      || List.exists (deep_occur sty) tyl
      then prepare_class_type params cty
      else List.iter mark_loops tyl
  | Cty_signature sign ->
      let sty = repr sign.csig_self in
      (* Self may have a name *)
      let px = proxy sty in
      if List.memq px !visited_objects then add_alias sty
      else visited_objects := px :: !visited_objects;
      let (fields, _) =
        Ctype.flatten_fields (Ctype.object_fields sign.csig_self)
      in
      List.iter (fun met -> mark_loops (fst (method_type met))) fields;
      Vars.iter (fun _ (_, _, ty) -> mark_loops ty) sign.csig_vars
  | Cty_arrow (_, ty, cty) ->
      mark_loops ty;
      prepare_class_type params cty

let rec tree_of_class_type sch params =
  function
  | Cty_constr (p', tyl, cty) ->
      let sty = Ctype.self_type cty in
      if List.memq (proxy sty) !visited_objects
      || not (List.for_all is_Tvar params)
      then
        tree_of_class_type sch params cty
      else
        Octy_constr (tree_of_path p', tree_of_typlist true tyl)
  | Cty_signature sign ->
      let sty = repr sign.csig_self in
      let self_ty =
        if is_aliased sty then
          Some (Otyp_var (false, name_of_type (proxy sty)))
        else None
      in
      let (fields, _) =
        Ctype.flatten_fields (Ctype.object_fields sign.csig_self)
      in
      let csil = [] in
      let csil =
        List.fold_left
          (fun csil (ty1, ty2) -> Ocsg_constraint (ty1, ty2) :: csil)
          csil (tree_of_constraints params)
      in
      let all_vars =
        Vars.fold (fun l (m, v, t) all -> (l, m, v, t) :: all) sign.csig_vars []
      in
      (* Consequence of PR#3607: order of Map.fold has changed! *)
      let all_vars = List.rev all_vars in
      let csil =
        List.fold_left
          (fun csil (l, m, v, t) ->
            Ocsg_value (l, m = Mutable, v = Virtual, tree_of_typexp sch t)
            :: csil)
          csil all_vars
      in
      let csil =
        List.fold_left (tree_of_metho sch sign.csig_concr) csil fields
      in
      Octy_signature (self_ty, List.rev csil)
  | Cty_arrow (l, ty, cty) ->
      let lab = if !print_labels && l <> "" || is_optional l then l else "" in
      let ty =
       if is_optional l then
         match (repr ty).desc with
         | Tconstr(path, [ty], _) when Path.same path Predef.path_option -> ty
         | _ -> newconstr (Path.Pident(Ident.create "<hidden>")) []
       else ty in
      let tr = tree_of_typexp sch ty in
      Octy_arrow (lab, tr, tree_of_class_type sch params cty)

let class_type ppf cty =
  reset ();
  prepare_class_type [] cty;
  !Oprint.out_class_type ppf (tree_of_class_type false [] cty)

let tree_of_class_param param variance =
  (match tree_of_typexp true param with
    Otyp_var (_, s) -> s
  | _ -> "?"),
  if is_Tvar (repr param) then (true, true) else variance

let tree_of_class_params params =
  let tyl = tree_of_typlist true params in
  List.map (function Otyp_var (_, s) -> s | _ -> "?") tyl

let class_variance =
  List.map Variance.(fun v -> mem May_pos v, mem May_neg v)

let tree_of_class_declaration id cl rs =
  let params = filter_params cl.cty_params in

  reset ();
  List.iter add_alias params;
  prepare_class_type params cl.cty_type;
  let sty = Ctype.self_type cl.cty_type in
  List.iter mark_loops params;

  List.iter check_name_of_type (List.map proxy params);
  if is_aliased sty then check_name_of_type (proxy sty);

  let vir_flag = cl.cty_new = None in
  Osig_class
    (vir_flag, Ident.name id,
     List.map2 tree_of_class_param params (class_variance cl.cty_variance),
     tree_of_class_type true params cl.cty_type,
     tree_of_rec rs)

let class_declaration id ppf cl =
  !Oprint.out_sig_item ppf (tree_of_class_declaration id cl Trec_first)

let tree_of_cltype_declaration id cl rs =
  let params = List.map repr cl.clty_params in

  reset ();
  List.iter add_alias params;
  prepare_class_type params cl.clty_type;
  let sty = Ctype.self_type cl.clty_type in
  List.iter mark_loops params;

  List.iter check_name_of_type (List.map proxy params);
  if is_aliased sty then check_name_of_type (proxy sty);

  let sign = Ctype.signature_of_class_type cl.clty_type in

  let virt =
    let (fields, _) =
      Ctype.flatten_fields (Ctype.object_fields sign.csig_self) in
    List.exists
      (fun (lab, _, ty) ->
         not (lab = dummy_method || Concr.mem lab sign.csig_concr))
      fields
    || Vars.fold (fun _ (_,vr,_) b -> vr = Virtual || b) sign.csig_vars false
  in

  Osig_class_type
    (virt, Ident.name id,
     List.map2 tree_of_class_param params (class_variance cl.clty_variance),
     tree_of_class_type true params cl.clty_type,
     tree_of_rec rs)

let cltype_declaration id ppf cl =
  !Oprint.out_sig_item ppf (tree_of_cltype_declaration id cl Trec_first)

(* Print a module type *)

let wrap_env fenv ftree arg =
  let env = !printing_env in
  set_printing_env (fenv env);
  let tree = ftree arg in
  set_printing_env env;
  tree

let filter_rem_sig item rem =
  match item, rem with
  | Sig_class _, ctydecl :: tydecl1 :: tydecl2 :: rem ->
      ([ctydecl; tydecl1; tydecl2], rem)
  | Sig_class_type _, tydecl1 :: tydecl2 :: rem ->
      ([tydecl1; tydecl2], rem)
  | _ ->
      ([], rem)

let dummy =
  { type_params = []; type_arity = 0; type_kind = Type_abstract;
    type_private = Public; type_manifest = None; type_variance = [];
    type_newtype_level = None; type_loc = Location.none;
    type_attributes = [];
  }

let hide_rec_items = function
  | Sig_type(id, decl, rs) ::rem
    when rs <> Trec_next && not !Clflags.real_paths ->
      let rec get_ids = function
          Sig_type (id, _, Trec_next) :: rem ->
            id :: get_ids rem
        | _ -> []
      in
      let ids = id :: get_ids rem in
      set_printing_env
        (List.fold_right
           (fun id -> Env.add_type ~check:false (Ident.rename id) dummy)
           ids !printing_env)
  | _ -> ()

let rec tree_of_modtype = function
  | Mty_ident p ->
      Omty_ident (tree_of_path p)
  | Mty_signature sg ->
      Omty_signature (tree_of_signature sg)
  | Mty_functor(param, ty_arg, ty_res) ->
      let res =
        match ty_arg with None -> tree_of_modtype ty_res
        | Some mty ->
            wrap_env (Env.add_module ~arg:true param mty) tree_of_modtype ty_res
      in
      Omty_functor (Ident.name param, may_map tree_of_modtype ty_arg, res)
  | Mty_alias p ->
      Omty_alias (tree_of_path p)

and tree_of_signature sg =
  wrap_env (fun env -> env) (tree_of_signature_rec !printing_env) sg

and tree_of_signature_rec env' = function
    [] -> []
  | item :: rem as items ->
      begin match item with
        Sig_type (_, _, rs) when rs <> Trec_next -> ()
      | _ -> set_printing_env env'
      end;
      let (sg, rem) = filter_rem_sig item rem in
<<<<<<< HEAD
      hide_rec_items items;
      let trees = trees_of_sigitem item in
=======
      let trees =
        match item with
        | Sig_value(id, decl) ->
            [tree_of_value_description id decl]
        | Sig_type(id, _, _) when is_row_name (Ident.name id) ->
            []
        | Sig_type(id, decl, rs) ->
            hide_rec_items (item :: rem);
            [Osig_type(tree_of_type_decl id decl, tree_of_rec rs)]
        | Sig_typext(id, ext, es) ->
            [tree_of_extension_constructor id ext es]
        | Sig_module(id, md, rs) ->
            [Osig_module (Ident.name id, tree_of_modtype md.md_type,
                          tree_of_rec rs)]
        | Sig_modtype(id, decl) ->
            [tree_of_modtype_declaration id decl]
        | Sig_class(id, decl, rs) ->
            [tree_of_class_declaration id decl rs]
        | Sig_class_type(id, decl, rs) ->
            [tree_of_cltype_declaration id decl rs]
      in
>>>>>>> 047e0974
      let env' = Env.add_signature (item :: sg) env' in
      trees @ tree_of_signature_rec env' rem

and trees_of_sigitem = function
  | Sig_value(id, decl) ->
      [tree_of_value_description id decl]
  | Sig_type(id, _, _) when is_row_name (Ident.name id) ->
      []
  | Sig_type(id, decl, rs) ->
      [tree_of_type_declaration id decl rs]
  | Sig_exception(id, decl) ->
      [tree_of_exception_declaration id decl]
  | Sig_module(id, md, rs) ->
      [tree_of_module id md.md_type rs]
  | Sig_modtype(id, decl) ->
      [tree_of_modtype_declaration id decl]
  | Sig_class(id, decl, rs) ->
      [tree_of_class_declaration id decl rs]
  | Sig_class_type(id, decl, rs) ->
      [tree_of_cltype_declaration id decl rs]

and tree_of_modtype_declaration id decl =
  let mty =
    match decl.mtd_type with
    | None -> Omty_abstract
    | Some mty -> tree_of_modtype mty
  in
  Osig_modtype (Ident.name id, mty)

and tree_of_module id mty rs =
  Osig_module (Ident.name id, tree_of_modtype mty, tree_of_rec rs)

let modtype ppf mty = !Oprint.out_module_type ppf (tree_of_modtype mty)
let modtype_declaration id ppf decl =
  !Oprint.out_sig_item ppf (tree_of_modtype_declaration id decl)

(* For the toplevel: merge with tree_of_signature? *)
let rec print_items showval env = function
  | [] -> []
  | item :: rem as items ->
      let (sg, rem) = filter_rem_sig item rem in
      hide_rec_items items;
      let trees = trees_of_sigitem item in
      List.map (fun d -> (d, showval env item)) trees @
      print_items showval env rem

(* Print a signature body (used by -i when compiling a .ml) *)

let print_signature ppf tree =
  fprintf ppf "@[<v>%a@]" !Oprint.out_signature tree

let signature ppf sg =
  fprintf ppf "%a" print_signature (tree_of_signature sg)

(* Print an unification error *)

let same_path t t' =
  let t = repr t and t' = repr t' in
  t == t' ||
  match t.desc, t'.desc with
    Tconstr(p,tl,_), Tconstr(p',tl',_) ->
      let (p1, s1) = best_type_path p and (p2, s2)  = best_type_path p' in
      begin match s1, s2 with
        Nth n1, Nth n2 when n1 = n2 -> true
      | (Id | Map _), (Id | Map _) when Path.same p1 p2 ->
          let tl = apply_subst s1 tl and tl' = apply_subst s2 tl' in
          List.length tl = List.length tl' &&
          List.for_all2 same_type tl tl'
      | _ -> false
      end
  | _ ->
      false

let type_expansion t ppf t' =
  if same_path t t' then type_expr ppf t else
  let t' = if proxy t == proxy t' then unalias t' else t' in
  fprintf ppf "@[<2>%a@ =@ %a@]" type_expr t type_expr t'

let type_path_expansion tp ppf tp' =
  if Path.same tp tp' then path ppf tp else
  fprintf ppf "@[<2>%a@ =@ %a@]" path tp path tp'

let rec trace fst txt ppf = function
  | (t1, t1') :: (t2, t2') :: rem ->
      if not fst then fprintf ppf "@,";
      fprintf ppf "@[Type@;<1 2>%a@ %s@;<1 2>%a@] %a"
       (type_expansion t1) t1' txt (type_expansion t2) t2'
       (trace false txt) rem
  | _ -> ()

let rec filter_trace keep_last = function
  | (_, t1') :: (_, t2') :: [] when is_Tvar t1' || is_Tvar t2' ->
      []
  | (t1, t1') :: (t2, t2') :: rem ->
      let rem' = filter_trace keep_last rem in
      if is_constr_row t1' || is_constr_row t2'
      || same_path t1 t1' && same_path t2 t2' && not (keep_last && rem' = [])
      then rem'
      else (t1, t1') :: (t2, t2') :: rem'
  | _ -> []

let rec type_path_list ppf = function
  | [tp, tp'] -> type_path_expansion tp ppf tp'
  | (tp, tp') :: rem ->
      fprintf ppf "%a@;<2 0>%a"
        (type_path_expansion tp) tp'
        type_path_list rem
  | [] -> ()

(* Hide variant name and var, to force printing the expanded type *)
let hide_variant_name t =
  match repr t with
  | {desc = Tvariant row} as t when (row_repr row).row_name <> None ->
      newty2 t.level
        (Tvariant {(row_repr row) with row_name = None;
                   row_more = newvar2 (row_more row).level})
  | _ -> t

let prepare_expansion (t, t') =
  let t' = hide_variant_name t' in
  mark_loops t;
  if not (same_path t t') then mark_loops t';
  (t, t')

let may_prepare_expansion compact (t, t') =
  match (repr t').desc with
    Tvariant _ | Tobject _ when compact ->
      mark_loops t; (t, t)
  | _ -> prepare_expansion (t, t')

let print_tags ppf fields =
  match fields with [] -> ()
  | (t, _) :: fields ->
      fprintf ppf "`%s" t;
      List.iter (fun (t, _) -> fprintf ppf ",@ `%s" t) fields

let has_explanation unif t3 t4 =
  match t3.desc, t4.desc with
    Tfield _, (Tnil|Tconstr _) | (Tnil|Tconstr _), Tfield _
  | Tnil, Tconstr _ | Tconstr _, Tnil
  | _, Tvar _ | Tvar _, _
  | Tvariant _, Tvariant _ -> true
  | Tfield (l,_,_,{desc=Tnil}), Tfield (l',_,_,{desc=Tnil}) -> l = l'
  | _ -> false

let rec mismatch unif = function
    (_, t) :: (_, t') :: rem ->
      begin match mismatch unif rem with
        Some _ as m -> m
      | None ->
          if has_explanation unif t t' then Some(t,t') else None
      end
  | [] -> None
  | _ -> assert false

let explanation unif t3 t4 ppf =
  match t3.desc, t4.desc with
  | Ttuple [], Tvar _ | Tvar _, Ttuple [] ->
      fprintf ppf "@,Self type cannot escape its class"
  | Tconstr (p, tl, _), Tvar _
    when unif && t4.level < Path.binding_time p ->
      fprintf ppf
        "@,@[The type constructor@;<1 2>%a@ would escape its scope@]"
        path p
  | Tvar _, Tconstr (p, tl, _)
    when unif && t3.level < Path.binding_time p ->
      fprintf ppf
        "@,@[The type constructor@;<1 2>%a@ would escape its scope@]"
        path p
  | Tvar _, Tunivar _ | Tunivar _, Tvar _ ->
      fprintf ppf "@,The universal variable %a would escape its scope"
        type_expr (if is_Tunivar t3 then t3 else t4)
  | Tvar _, _ | _, Tvar _ ->
      let t, t' = if is_Tvar t3 then (t3, t4) else (t4, t3) in
      if occur_in Env.empty t t' then
        fprintf ppf "@,@[<hov>The type variable %a occurs inside@ %a@]"
          type_expr t type_expr t'
      else
        fprintf ppf "@,@[<hov>This instance of %a is ambiguous:@ %s@]"
          type_expr t'
          "it would escape the scope of its equation"
  | Tfield (lab, _, _, _), _
  | _, Tfield (lab, _, _, _) when lab = dummy_method ->
      fprintf ppf
        "@,Self type cannot be unified with a closed object type"
  | Tfield (l,_,_,{desc=Tnil}), Tfield (l',_,_,{desc=Tnil}) when l = l' ->
      fprintf ppf "@,Types for method %s are incompatible" l
  | (Tnil|Tconstr _), Tfield (l, _, _, _) ->
      fprintf ppf
        "@,@[The first object type has no method %s@]" l
  | Tfield (l, _, _, _), (Tnil|Tconstr _) ->
      fprintf ppf
        "@,@[The second object type has no method %s@]" l
  | Tnil, Tconstr _ | Tconstr _, Tnil ->
      fprintf ppf
        "@,@[The %s object type has an abstract row, it cannot be closed@]"
        (if t4.desc = Tnil then "first" else "second")
  | Tvariant row1, Tvariant row2 ->
      let row1 = row_repr row1 and row2 = row_repr row2 in
      begin match
        row1.row_fields, row1.row_closed, row2.row_fields, row2.row_closed with
      | [], true, [], true ->
          fprintf ppf "@,These two variant types have no intersection"
      | [], true, fields, _ ->
          fprintf ppf
            "@,@[The first variant type does not allow tag(s)@ @[<hov>%a@]@]"
            print_tags fields
      | fields, _, [], true ->
          fprintf ppf
            "@,@[The second variant type does not allow tag(s)@ @[<hov>%a@]@]"
            print_tags fields
      | [l1,_], true, [l2,_], true when l1 = l2 ->
          fprintf ppf "@,Types for tag `%s are incompatible" l1
      | _ -> ()
      end
  | _ -> ()

let explanation unif mis ppf =
  match mis with
    None -> ()
  | Some (t3, t4) -> explanation unif t3 t4 ppf

let ident_same_name id1 id2 =
  if Ident.equal id1 id2 && not (Ident.same id1 id2) then begin
    add_unique id1; add_unique id2
  end

let rec path_same_name p1 p2 =
  match p1, p2 with
    Pident id1, Pident id2 -> ident_same_name id1 id2
  | Pdot (p1, s1, _), Pdot (p2, s2, _) when s1 = s2 -> path_same_name p1 p2
  | Papply (p1, p1'), Papply (p2, p2') ->
      path_same_name p1 p2; path_same_name p1' p2'
  | _ -> ()

let type_same_name t1 t2 =
  match (repr t1).desc, (repr t2).desc with
    Tconstr (p1, _, _), Tconstr (p2, _, _) ->
      path_same_name (fst (best_type_path p1)) (fst (best_type_path p2))
  | _ -> ()

let rec trace_same_names = function
    (t1, t1') :: (t2, t2') :: rem ->
      type_same_name t1 t2; type_same_name t1' t2'; trace_same_names rem
  | _ -> ()

let unification_error unif tr txt1 ppf txt2 =
  reset ();
  trace_same_names tr;
  let tr = List.map (fun (t, t') -> (t, hide_variant_name t')) tr in
  let mis = mismatch unif tr in
  match tr with
  | [] | _ :: [] -> assert false
  | t1 :: t2 :: tr ->
    try
      let tr = filter_trace (mis = None) tr in
      let t1, t1' = may_prepare_expansion (tr = []) t1
      and t2, t2' = may_prepare_expansion (tr = []) t2 in
      print_labels := not !Clflags.classic;
      let tr = List.map prepare_expansion tr in
      fprintf ppf
        "@[<v>\
          @[%t@;<1 2>%a@ \
            %t@;<1 2>%a\
          @]%a%t\
         @]"
        txt1 (type_expansion t1) t1'
        txt2 (type_expansion t2) t2'
        (trace false "is not compatible with type") tr
        (explanation unif mis);
      print_labels := true
    with exn ->
      print_labels := true;
      raise exn

let report_unification_error ppf env ?(unif=true)
    tr txt1 txt2 =
  wrap_printing_env env (fun () -> unification_error unif tr txt1 ppf txt2)
;;

let trace fst keep_last txt ppf tr =
  print_labels := not !Clflags.classic;
  trace_same_names tr;
  try match tr with
    t1 :: t2 :: tr' ->
      if fst then trace fst txt ppf (t1 :: t2 :: filter_trace keep_last tr')
      else trace fst txt ppf (filter_trace keep_last tr);
      print_labels := true
  | _ -> ()
  with exn ->
    print_labels := true;
    raise exn

let report_subtyping_error ppf env tr1 txt1 tr2 =
  wrap_printing_env env (fun () ->
    reset ();
    let tr1 = List.map prepare_expansion tr1
    and tr2 = List.map prepare_expansion tr2 in
    fprintf ppf "@[<v>%a" (trace true (tr2 = []) txt1) tr1;
    if tr2 = [] then fprintf ppf "@]" else
    let mis = mismatch true tr2 in
    fprintf ppf "%a%t@]"
      (trace false (mis = None) "is not compatible with type") tr2
      (explanation true mis))

let report_ambiguous_type_error ppf env (tp0, tp0') tpl txt1 txt2 txt3 =
  wrap_printing_env env (fun () ->
    reset ();
    List.iter
      (fun (tp, tp') -> path_same_name tp0 tp; path_same_name tp0' tp')
      tpl;
    match tpl with
      [] -> assert false
    | [tp, tp'] ->
        fprintf ppf
          "@[%t@;<1 2>%a@ \
             %t@;<1 2>%a\
           @]"
          txt1 (type_path_expansion tp) tp'
          txt3 (type_path_expansion tp0) tp0'
    | _ ->
        fprintf ppf
          "@[%t@;<1 2>@[<hv>%a@]\
             @ %t@;<1 2>%a\
           @]"
          txt2 type_path_list tpl
          txt3 (type_path_expansion tp0) tp0')<|MERGE_RESOLUTION|>--- conflicted
+++ resolved
@@ -881,13 +881,6 @@
 
 (* Print an extension declaration *)
 
-<<<<<<< HEAD
-let tree_of_exception_declaration id decl =
-  reset ();
-  mark_loops_constructor_arguments decl.exn_args;
-  let tyl = tree_of_constructor_arguments decl.exn_args in
-  Osig_exception (Ident.name id, tyl)
-=======
 let tree_of_extension_constructor id ext es =
   reset ();
   let ty_name = Path.name ext.ext_type_path in
@@ -895,7 +888,7 @@
   List.iter add_alias ty_params;
   List.iter mark_loops ty_params;
   List.iter check_name_of_type (List.map proxy ty_params);
-  List.iter mark_loops ext.ext_args;
+  mark_loops_constructor_arguments ext.ext_args;
   may mark_loops ext.ext_ret_type;
   let type_param =
     function
@@ -908,12 +901,12 @@
   let name = Ident.name id in
   let args, ret =
     match ext.ext_ret_type with
-    | None -> (tree_of_typlist false ext.ext_args, None)
+    | None -> (tree_of_constructor_arguments ext.ext_args, None)
     | Some res ->
         let nm = !names in
         names := [];
         let ret = tree_of_typexp false res in
-        let args = tree_of_typlist false ext.ext_args in
+        let args = tree_of_constructor_arguments ext.ext_args in
         names := nm;
         (args, Some ret)
   in
@@ -932,7 +925,6 @@
       | Text_exception -> Oext_exception
   in
     Osig_typext (ext, es)
->>>>>>> 047e0974
 
 let extension_constructor id ppf ext =
   !Oprint.out_sig_item ppf (tree_of_extension_constructor id ext Text_first)
@@ -1190,32 +1182,8 @@
       | _ -> set_printing_env env'
       end;
       let (sg, rem) = filter_rem_sig item rem in
-<<<<<<< HEAD
       hide_rec_items items;
       let trees = trees_of_sigitem item in
-=======
-      let trees =
-        match item with
-        | Sig_value(id, decl) ->
-            [tree_of_value_description id decl]
-        | Sig_type(id, _, _) when is_row_name (Ident.name id) ->
-            []
-        | Sig_type(id, decl, rs) ->
-            hide_rec_items (item :: rem);
-            [Osig_type(tree_of_type_decl id decl, tree_of_rec rs)]
-        | Sig_typext(id, ext, es) ->
-            [tree_of_extension_constructor id ext es]
-        | Sig_module(id, md, rs) ->
-            [Osig_module (Ident.name id, tree_of_modtype md.md_type,
-                          tree_of_rec rs)]
-        | Sig_modtype(id, decl) ->
-            [tree_of_modtype_declaration id decl]
-        | Sig_class(id, decl, rs) ->
-            [tree_of_class_declaration id decl rs]
-        | Sig_class_type(id, decl, rs) ->
-            [tree_of_cltype_declaration id decl rs]
-      in
->>>>>>> 047e0974
       let env' = Env.add_signature (item :: sg) env' in
       trees @ tree_of_signature_rec env' rem
 
@@ -1226,8 +1194,8 @@
       []
   | Sig_type(id, decl, rs) ->
       [tree_of_type_declaration id decl rs]
-  | Sig_exception(id, decl) ->
-      [tree_of_exception_declaration id decl]
+  | Sig_typext(id, ext, es) ->
+      [tree_of_extension_constructor id ext es]
   | Sig_module(id, md, rs) ->
       [tree_of_module id md.md_type rs]
   | Sig_modtype(id, decl) ->
