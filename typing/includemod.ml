(***********************************************************************)
(*                                                                     *)
(*                                OCaml                                *)
(*                                                                     *)
(*            Xavier Leroy, projet Cristal, INRIA Rocquencourt         *)
(*                                                                     *)
(*  Copyright 1996 Institut National de Recherche en Informatique et   *)
(*  en Automatique.  All rights reserved.  This file is distributed    *)
(*  under the terms of the Q Public License version 1.0.               *)
(*                                                                     *)
(***********************************************************************)

(* Inclusion checks for the module language *)

open Misc
open Path
open Typedtree
open Types

type symptom =
    Missing_field of Ident.t * Location.t * string (* kind *)
  | Value_descriptions of Ident.t * value_description * value_description
  | Type_declarations of Ident.t * type_declaration
        * type_declaration * Includecore.type_mismatch list
  | Extension_constructors of
      Ident.t * extension_constructor * extension_constructor
  | Module_types of module_type * module_type
  | Modtype_infos of Ident.t * modtype_declaration * modtype_declaration
  | Modtype_permutation
  | Interface_mismatch of string * string
  | Class_type_declarations of
      Ident.t * class_type_declaration * class_type_declaration *
      Ctype.class_match_failure list
  | Class_declarations of
      Ident.t * class_declaration * class_declaration *
      Ctype.class_match_failure list
  | Unbound_modtype_path of Path.t
  | Unbound_module_path of Path.t
  | Invalid_module_alias of Path.t

type pos =
    Module of Ident.t | Modtype of Ident.t | Arg of Ident.t | Body of Ident.t
type error = pos list * Env.t * symptom

exception Error of error list

(* All functions "blah env x1 x2" check that x1 is included in x2,
   i.e. that x1 is the type of an implementation that fulfills the
   specification x2. If not, Error is raised with a backtrace of the error. *)

(* Inclusion between value descriptions *)

let value_descriptions env cxt subst id vd1 vd2 =
  Cmt_format.record_value_dependency vd1 vd2;
  Env.mark_value_used (Ident.name id) vd1;
  let vd2 = Subst.value_description subst vd2 in
  try
    Includecore.value_descriptions env vd1 vd2
  with Includecore.Dont_match ->
    raise(Error[cxt, env, Value_descriptions(id, vd1, vd2)])

(* Inclusion between type declarations *)

let type_declarations env cxt subst id decl1 decl2 =
  Env.mark_type_used (Ident.name id) decl1;
  let decl2 = Subst.type_declaration subst decl2 in
  let err = Includecore.type_declarations env (Ident.name id) decl1 id decl2 in
  if err <> [] then
    raise(Error[cxt, env, Type_declarations(id, decl1, decl2, err)])

(* Inclusion between extension constructors *)

let extension_constructors env cxt subst id ext1 ext2 =
  let ext2 = Subst.extension_constructor subst ext2 in
  if Includecore.extension_constructors env id ext1 ext2
  then ()
  else raise(Error[cxt, env, Extension_constructors(id, ext1, ext2)])

(* Inclusion between class declarations *)

let class_type_declarations env cxt subst id decl1 decl2 =
  let decl2 = Subst.cltype_declaration subst decl2 in
  match Includeclass.class_type_declarations env decl1 decl2 with
    []     -> ()
  | reason ->
      raise(Error[cxt, env, Class_type_declarations(id, decl1, decl2, reason)])

let class_declarations env cxt subst id decl1 decl2 =
  let decl2 = Subst.class_declaration subst decl2 in
  match Includeclass.class_declarations env decl1 decl2 with
    []     -> ()
  | reason ->
      raise(Error[cxt, env, Class_declarations(id, decl1, decl2, reason)])

(* Expand a module type identifier when possible *)

exception Dont_match

let may_expand_module_path env path =
  try ignore (Env.find_modtype_expansion path env); true
  with Not_found -> false

let expand_module_path env cxt path =
  try
    Env.find_modtype_expansion path env
  with Not_found ->
    raise(Error[cxt, env, Unbound_modtype_path path])

let expand_module_alias env cxt path =
  try (Env.find_module path env).md_type
  with Not_found ->
    raise(Error[cxt, env, Unbound_module_path path])

(*
let rec normalize_module_path env cxt path =
  match expand_module_alias env cxt path with
    Mty_alias path' -> normalize_module_path env cxt path'
  | _ -> path
*)

(* Extract name, kind and ident from a signature item *)

type field_desc =
    Field_value of string
  | Field_type of string
  | Field_typext of string
  | Field_module of string
  | Field_modtype of string
  | Field_class of string
  | Field_classtype of string

let kind_of_field_desc = function
  | Field_value _ -> "value"
  | Field_type _ -> "type"
  | Field_typext _ -> "extension constructor"
  | Field_module _ -> "module"
  | Field_modtype _ -> "module type"
  | Field_class _ -> "class"
  | Field_classtype _ -> "class type"

let item_ident_name = function
    Sig_value(id, d) -> (id, d.val_loc, Field_value(Ident.name id))
  | Sig_type(id, d, _) -> (id, d.type_loc, Field_type(Ident.name id))
  | Sig_typext(id, d, _) -> (id, d.ext_loc, Field_typext(Ident.name id))
  | Sig_module(id, d, _) -> (id, d.md_loc, Field_module(Ident.name id))
  | Sig_modtype(id, d) -> (id, d.mtd_loc, Field_modtype(Ident.name id))
  | Sig_class(id, d, _) -> (id, d.cty_loc, Field_class(Ident.name id))
  | Sig_class_type(id, d, _) -> (id, d.clty_loc, Field_classtype(Ident.name id))

let is_runtime_component = function
  | Sig_value(_,{val_kind = Val_prim _})
  | Sig_type(_,_,_)
  | Sig_modtype(_,_)
  | Sig_class_type(_,_,_) -> false
  | Sig_value(_,_)
  | Sig_typext(_,_,_)
  | Sig_module(_,_,_)
  | Sig_class(_, _,_) -> true

(* Simplify a structure coercion *)

let simplify_structure_coercion cc id_pos_list =
  let rec is_identity_coercion pos = function
  | [] ->
      true
  | (n, c) :: rem ->
      n = pos && c = Tcoerce_none && is_identity_coercion (pos + 1) rem in
  if is_identity_coercion 0 cc
  then Tcoerce_none
  else Tcoerce_structure (cc, id_pos_list)

(* Inclusion between module types.
   Return the restriction that transforms a value of the smaller type
   into a value of the bigger type. *)

let rec modtypes env cxt subst mty1 mty2 =
  try
    try_modtypes env cxt subst mty1 mty2
  with
    Dont_match ->
      raise(Error[cxt, env, Module_types(mty1, Subst.modtype subst mty2)])
  | Error reasons as err ->
      match mty1, mty2 with
        Mty_alias _, _
      | _, Mty_alias _ -> raise err
      | _ ->
          raise(Error((cxt, env, Module_types(mty1, Subst.modtype subst mty2))
                      :: reasons))

and try_modtypes env cxt subst mty1 mty2 =
  match (mty1, mty2) with
  | (Mty_alias p1, Mty_alias p2) ->
      if Env.is_functor_arg p2 env then
        raise (Error[cxt, env, Invalid_module_alias p2]);
      if Path.same p1 p2 then Tcoerce_none else
      let p1 = Env.normalize_path None env p1
      and p2 = Env.normalize_path None env (Subst.module_path subst p2) in
      (* Should actually be Tcoerce_ignore, if it existed *)
      if Path.same p1 p2 then Tcoerce_none else raise Dont_match
  | (Mty_alias p1, _) ->
      let p1 = try
        Env.normalize_path (Some Location.none) env p1
      with Env.Error (Env.Missing_module (_, _, path)) ->
        raise (Error[cxt, env, Unbound_module_path path])
      in
      let mty1 = Mtype.strengthen env (expand_module_alias env cxt p1) p1 in
      Tcoerce_alias (p1, modtypes env cxt subst mty1 mty2)
  | (Mty_ident p1, _) when may_expand_module_path env p1 ->
      try_modtypes env cxt subst (expand_module_path env cxt p1) mty2
  | (_, Mty_ident p2) ->
      try_modtypes2 env cxt mty1 (Subst.modtype subst mty2)
  | (Mty_signature sig1, Mty_signature sig2) ->
      signatures env cxt subst sig1 sig2
  | (Mty_functor(param1, None, res1), Mty_functor(param2, None, res2)) ->
      begin match modtypes env (Body param1::cxt) subst res1 res2 with
        Tcoerce_none -> Tcoerce_none
      | cc -> Tcoerce_functor (Tcoerce_none, cc)
      end
  | (Mty_functor(param1, Some arg1, res1),
     Mty_functor(param2, Some arg2, res2)) ->
      let arg2' = Subst.modtype subst arg2 in
      let cc_arg = modtypes env (Arg param1::cxt) Subst.identity arg2' arg1 in
      let cc_res =
        modtypes (Env.add_module param1 arg2' env) (Body param1::cxt)
          (Subst.add_module param2 (Pident param1) subst) res1 res2 in
      begin match (cc_arg, cc_res) with
          (Tcoerce_none, Tcoerce_none) -> Tcoerce_none
        | _ -> Tcoerce_functor(cc_arg, cc_res)
      end
  | (_, _) ->
      raise Dont_match

and try_modtypes2 env cxt mty1 mty2 =
  (* mty2 is an identifier *)
  match (mty1, mty2) with
    (Mty_ident p1, Mty_ident p2) when Path.same p1 p2 ->
      Tcoerce_none
  | (_, Mty_ident p2) ->
      try_modtypes env cxt Subst.identity mty1 (expand_module_path env cxt p2)
  | (_, _) ->
      assert false

(* Inclusion between signatures *)

and signatures env cxt subst sig1 sig2 =
  (* Environment used to check inclusion of components *)
  let new_env =
    Env.add_signature sig1 (Env.in_signature env) in
  (* Keep ids for module aliases *)
  let (id_pos_list,_) =
    List.fold_left
      (fun (l,pos) -> function
          Sig_module (id, _, _) ->
            ((id,pos,Tcoerce_none)::l , pos+1)
        | item -> (l, if is_runtime_component item then pos+1 else pos))
      ([], 0) sig1 in
  (* Build a table of the components of sig1, along with their positions.
     The table is indexed by kind and name of component *)
  let rec build_component_table pos tbl = function
      [] -> pos, tbl
    | item :: rem ->
        let (id, _loc, name) = item_ident_name item in
        let nextpos = if is_runtime_component item then pos + 1 else pos in
        build_component_table nextpos
                              (Tbl.add name (id, item, pos) tbl) rem in
  let len1, comps1 =
    build_component_table 0 Tbl.empty sig1 in
  let len2 =
    List.fold_left
      (fun n i -> if is_runtime_component i then n + 1 else n)
      0
      sig2
  in
  (* Pair each component of sig2 with a component of sig1,
     identifying the names along the way.
     Return a coercion list indicating, for all run-time components
     of sig2, the position of the matching run-time components of sig1
     and the coercion to be applied to it. *)
  let rec pair_components subst paired unpaired = function
      [] ->
        begin match unpaired with
            [] ->
              let cc =
                signature_components new_env cxt subst (List.rev paired)
              in
              if len1 = len2 then (* see PR#5098 *)
                simplify_structure_coercion cc id_pos_list
              else
                Tcoerce_structure (cc, id_pos_list)
          | _  -> raise(Error unpaired)
        end
    | item2 :: rem ->
        let (id2, loc, name2) = item_ident_name item2 in
        let name2, report =
          match item2, name2 with
            Sig_type (_, {type_manifest=None}, _), Field_type s
            when let l = String.length s in
            l >= 4 && String.sub s (l-4) 4 = "#row" ->
              (* Do not report in case of failure,
                 as the main type will generate an error *)
              Field_type (String.sub s 0 (String.length s - 4)), false
          | _ -> name2, true
        in
        let equate_subtypes ids1 ids2 subst =
          if List.length ids1 = List.length ids2 then
            List.fold_left2
              (fun sub id1 id2 ->
                 if Ident.name id1 = Ident.name id2 then
                   Subst.add_type id2 (Pident id1) sub
                 else
                   sub
              ) subst ids1 ids2
          else
            subst
        in
        begin try
          let (id1, item1, pos1) = Tbl.find name2 comps1 in
          let new_subst =
            match item2 with
              Sig_type (id2', decl2, _) ->
                let subst = Subst.add_type id2 (Pident id1) subst in
                begin match item1 with
                | Sig_type (id1', decl1, _) ->
                    let ids1 = Subst.sub_ids decl1 in
                    let ids2 = Subst.sub_ids decl2 in
                    equate_subtypes ids1 ids2 subst
                | _ -> assert false
                end
            | Sig_module _ ->
                Subst.add_module id2 (Pident id1) subst
            | Sig_modtype _ ->
                Subst.add_modtype id2 (Mty_ident (Pident id1)) subst
<<<<<<< HEAD
            | Sig_exception (id2', decl2) ->
                begin match item1 with
                | Sig_exception (id1', decl1) ->
                    let ids1 = Subst.sub_ids_exn decl1 in
                    let ids2 = Subst.sub_ids_exn decl2 in
                    equate_subtypes ids1 ids2 subst
                | _ -> assert false
                end
            | Sig_value _ | Sig_class _ | Sig_class_type _ ->
=======
            | Sig_value _ | Sig_typext _
            | Sig_class _ | Sig_class_type _ ->
>>>>>>> 047e0974
                subst
          in
          pair_components new_subst
            ((item1, item2, pos1) :: paired) unpaired rem
        with Not_found ->
          let unpaired =
            if report then
              (cxt, env, Missing_field (id2, loc, kind_of_field_desc name2)) ::
              unpaired
            else unpaired in
          pair_components subst paired unpaired rem
        end in
  (* Do the pairing and checking, and return the final coercion *)
  pair_components subst [] [] sig2

(* Inclusion between signature components *)

and signature_components env cxt subst = function
    [] -> []
  | (Sig_value(id1, valdecl1), Sig_value(id2, valdecl2), pos) :: rem ->
      let cc = value_descriptions env cxt subst id1 valdecl1 valdecl2 in
      begin match valdecl2.val_kind with
        Val_prim p -> signature_components env cxt subst rem
      | _ -> (pos, cc) :: signature_components env cxt subst rem
      end
  | (Sig_type(id1, tydecl1, _), Sig_type(id2, tydecl2, _), pos) :: rem ->
      type_declarations env cxt subst id1 tydecl1 tydecl2;
      signature_components env cxt subst rem
  | (Sig_typext(id1, ext1, _), Sig_typext(id2, ext2, _), pos)
    :: rem ->
      extension_constructors env cxt subst id1 ext1 ext2;
      (pos, Tcoerce_none) :: signature_components env cxt subst rem
  | (Sig_module(id1, mty1, _), Sig_module(id2, mty2, _), pos) :: rem ->
      let cc =
        modtypes env (Module id1::cxt) subst
          (Mtype.strengthen env mty1.md_type (Pident id1)) mty2.md_type in
      (pos, cc) :: signature_components env cxt subst rem
  | (Sig_modtype(id1, info1), Sig_modtype(id2, info2), pos) :: rem ->
      modtype_infos env cxt subst id1 info1 info2;
      signature_components env cxt subst rem
  | (Sig_class(id1, decl1, _), Sig_class(id2, decl2, _), pos) :: rem ->
      class_declarations env cxt subst id1 decl1 decl2;
      (pos, Tcoerce_none) :: signature_components env cxt subst rem
  | (Sig_class_type(id1, info1, _),
     Sig_class_type(id2, info2, _), pos) :: rem ->
      class_type_declarations env cxt subst id1 info1 info2;
      signature_components env cxt subst rem
  | _ ->
      assert false

(* Inclusion between module type specifications *)

and modtype_infos env cxt subst id info1 info2 =
  let info2 = Subst.modtype_declaration subst info2 in
  let cxt' = Modtype id :: cxt in
  try
    match (info1.mtd_type, info2.mtd_type) with
      (None, None) -> ()
    | (Some mty1, None) -> ()
    | (Some mty1, Some mty2) ->
        check_modtype_equiv env cxt' mty1 mty2
    | (None, Some mty2) ->
        check_modtype_equiv env cxt' (Mty_ident(Pident id)) mty2
  with Error reasons ->
    raise(Error((cxt, env, Modtype_infos(id, info1, info2)) :: reasons))

and check_modtype_equiv env cxt mty1 mty2 =
  match
    (modtypes env cxt Subst.identity mty1 mty2,
     modtypes env cxt Subst.identity mty2 mty1)
  with
    (Tcoerce_none, Tcoerce_none) -> ()
  | (_, _) -> raise(Error [cxt, env, Modtype_permutation])

(* Simplified inclusion check between module types (for Env) *)

let check_modtype_inclusion env mty1 path1 mty2 =
  try
    ignore(modtypes env [] Subst.identity
                    (Mtype.strengthen env mty1 path1) mty2)
  with Error reasons ->
    raise Not_found

let _ = Env.check_modtype_inclusion := check_modtype_inclusion

(* Check that an implementation of a compilation unit meets its
   interface. *)

let compunit env impl_name impl_sig intf_name intf_sig =
  try
    signatures env [] Subst.identity impl_sig intf_sig
  with Error reasons ->
    raise(Error(([], Env.empty,Interface_mismatch(impl_name, intf_name))
                :: reasons))

(* Hide the context and substitution parameters to the outside world *)

let modtypes env mty1 mty2 = modtypes env [] Subst.identity mty1 mty2
let signatures env sig1 sig2 = signatures env [] Subst.identity sig1 sig2
let type_declarations env id decl1 decl2 =
  type_declarations env [] Subst.identity id decl1 decl2

(* Error report *)

open Format
open Printtyp

let show_loc msg ppf loc =
  let pos = loc.Location.loc_start in
  if List.mem pos.Lexing.pos_fname [""; "_none_"; "//toplevel//"] then ()
  else fprintf ppf "@\n@[<2>%a:@ %s@]" Location.print_loc loc msg

let show_locs ppf (loc1, loc2) =
  show_loc "Expected declaration" ppf loc2;
  show_loc "Actual declaration" ppf loc1

let include_err ppf = function
  | Missing_field (id, loc, kind) ->
      fprintf ppf "The %s `%a' is required but not provided" kind ident id;
      show_loc "Expected declaration" ppf loc
  | Value_descriptions(id, d1, d2) ->
      fprintf ppf
        "@[<hv 2>Values do not match:@ %a@;<1 -2>is not included in@ %a@]"
        (value_description id) d1 (value_description id) d2;
      show_locs ppf (d1.val_loc, d2.val_loc);
  | Type_declarations(id, d1, d2, errs) ->
      fprintf ppf "@[<v>@[<hv>%s:@;<1 2>%a@ %s@;<1 2>%a@]%a%a@]"
        "Type declarations do not match"
        (type_declaration id) d1
        "is not included in"
        (type_declaration id) d2
        show_locs (d1.type_loc, d2.type_loc)
        (Includecore.report_type_mismatch
           "the first" "the second" "declaration") errs
  | Extension_constructors(id, x1, x2) ->
      fprintf ppf
       "@[<hv 2>Extension declarations do not match:@ \
        %a@;<1 -2>is not included in@ %a@]"
      (extension_constructor id) x1
      (extension_constructor id) x2;
      show_locs ppf (x1.ext_loc, x2.ext_loc)
  | Module_types(mty1, mty2)->
      fprintf ppf
       "@[<hv 2>Modules do not match:@ \
        %a@;<1 -2>is not included in@ %a@]"
      modtype mty1
      modtype mty2
  | Modtype_infos(id, d1, d2) ->
      fprintf ppf
       "@[<hv 2>Module type declarations do not match:@ \
        %a@;<1 -2>does not match@ %a@]"
      (modtype_declaration id) d1
      (modtype_declaration id) d2
  | Modtype_permutation ->
      fprintf ppf "Illegal permutation of structure fields"
  | Interface_mismatch(impl_name, intf_name) ->
      fprintf ppf "@[The implementation %s@ does not match the interface %s:"
       impl_name intf_name
  | Class_type_declarations(id, d1, d2, reason) ->
      fprintf ppf
       "@[<hv 2>Class type declarations do not match:@ \
        %a@;<1 -2>does not match@ %a@]@ %a"
      (Printtyp.cltype_declaration id) d1
      (Printtyp.cltype_declaration id) d2
      Includeclass.report_error reason
  | Class_declarations(id, d1, d2, reason) ->
      fprintf ppf
       "@[<hv 2>Class declarations do not match:@ \
        %a@;<1 -2>does not match@ %a@]@ %a"
      (Printtyp.class_declaration id) d1
      (Printtyp.class_declaration id) d2
      Includeclass.report_error reason
  | Unbound_modtype_path path ->
      fprintf ppf "Unbound module type %a" Printtyp.path path
  | Unbound_module_path path ->
      fprintf ppf "Unbound module %a" Printtyp.path path
  | Invalid_module_alias path ->
      fprintf ppf "Module %a cannot be aliased" Printtyp.path path

let rec context ppf = function
    Module id :: rem ->
      fprintf ppf "@[<2>module %a%a@]" ident id args rem
  | Modtype id :: rem ->
      fprintf ppf "@[<2>module type %a =@ %a@]" ident id context_mty rem
  | Body x :: rem ->
      fprintf ppf "functor (%a) ->@ %a" ident x context_mty rem
  | Arg x :: rem ->
      fprintf ppf "functor (%a : %a) -> ..." ident x context_mty rem
  | [] ->
      fprintf ppf "<here>"
and context_mty ppf = function
    (Module _ | Modtype _) :: _ as rem ->
      fprintf ppf "@[<2>sig@ %a@;<1 -2>end@]" context rem
  | cxt -> context ppf cxt
and args ppf = function
    Body x :: rem ->
      fprintf ppf "(%a)%a" ident x args rem
  | Arg x :: rem ->
      fprintf ppf "(%a :@ %a) : ..." ident x context_mty rem
  | cxt ->
      fprintf ppf " :@ %a" context_mty cxt

let path_of_context = function
    Module id :: rem ->
      let rec subm path = function
          [] -> path
        | Module id :: rem -> subm (Pdot (path, Ident.name id, -1)) rem
        | _ -> assert false
      in subm (Pident id) rem
  | _ -> assert false

let context ppf cxt =
  if cxt = [] then () else
  if List.for_all (function Module _ -> true | _ -> false) cxt then
    fprintf ppf "In module %a:@ " path (path_of_context cxt)
  else
    fprintf ppf "@[<hv 2>At position@ %a@]@ " context cxt

let include_err ppf (cxt, env, err) =
  Printtyp.wrap_printing_env env (fun () ->
    fprintf ppf "@[<v>%a%a@]" context (List.rev cxt) include_err err)

let buffer = ref Bytes.empty
let is_big obj =
  let size = !Clflags.error_size in
  size > 0 &&
  begin
    if Bytes.length !buffer < size then buffer := Bytes.create size;
    try ignore (Marshal.to_buffer !buffer 0 size obj []); false
    with _ -> true
  end

let report_error ppf errs =
  if errs = [] then () else
  let (errs , err) = split_last errs in
  let pe = ref true in
  let include_err' ppf (_,_,obj as err) =
    if not (is_big obj) then fprintf ppf "%a@ " include_err err
    else if !pe then (fprintf ppf "...@ "; pe := false)
  in
  let print_errs ppf = List.iter (include_err' ppf) in
  fprintf ppf "@[<v>%a%a@]" print_errs errs include_err err


(* We could do a better job to split the individual error items
   as sub-messages of the main interface mismatch on the whole unit. *)
let () =
  Location.register_error_of_exn
    (function
      | Error err -> Some (Location.error_of_printer_file report_error err)
      | _ -> None
    )<|MERGE_RESOLUTION|>--- conflicted
+++ resolved
@@ -330,20 +330,15 @@
                 Subst.add_module id2 (Pident id1) subst
             | Sig_modtype _ ->
                 Subst.add_modtype id2 (Mty_ident (Pident id1)) subst
-<<<<<<< HEAD
-            | Sig_exception (id2', decl2) ->
+            | Sig_typext (id2', decl2, _) ->
                 begin match item1 with
-                | Sig_exception (id1', decl1) ->
-                    let ids1 = Subst.sub_ids_exn decl1 in
-                    let ids2 = Subst.sub_ids_exn decl2 in
+                | Sig_typext (id1', decl1, _) ->
+                    let ids1 = Subst.sub_ids_ext decl1 in
+                    let ids2 = Subst.sub_ids_ext decl2 in
                     equate_subtypes ids1 ids2 subst
                 | _ -> assert false
                 end
             | Sig_value _ | Sig_class _ | Sig_class_type _ ->
-=======
-            | Sig_value _ | Sig_typext _
-            | Sig_class _ | Sig_class_type _ ->
->>>>>>> 047e0974
                 subst
           in
           pair_components new_subst
